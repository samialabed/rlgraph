--- conflicted
+++ resolved
@@ -148,13 +148,8 @@
 
         # Act from preprocessed states.
         @rlgraph_api(component=self.root_component)
-<<<<<<< HEAD
-        def action_from_preprocessed_state(self, preprocessed_states, use_exploration=True):
-            out = policy.get_action(preprocessed_states, deterministic=not use_exploration)
-=======
         def action_from_preprocessed_state(self, preprocessed_states, deterministic=False):
             out = policy.get_action(preprocessed_states, deterministic=deterministic)
->>>>>>> d8ad7601
             return preprocessed_states, out["action"]
 
         # State (from environment) to action with preprocessing.
