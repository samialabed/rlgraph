# Copyright 2018 The RLgraph authors. All Rights Reserved.
#
# Licensed under the Apache License, Version 2.0 (the "License");
# you may not use this file except in compliance with the License.
# You may obtain a copy of the License at
#
#     http://www.apache.org/licenses/LICENSE-2.0
#
# Unless required by applicable law or agreed to in writing, software
# distributed under the License is distributed on an "AS IS" BASIS,
# WITHOUT WARRANTIES OR CONDITIONS OF ANY KIND, either express or implied.
# See the License for the specific language governing permissions and
# limitations under the License.
# ==============================================================================

from __future__ import absolute_import
from __future__ import division
from __future__ import print_function

import logging
import numpy as np
import time
import unittest

from rlgraph.components.common.environment_stepper import EnvironmentStepper
from rlgraph.components.neural_networks.policy import Policy
from rlgraph.components.neural_networks.actor_component import ActorComponent
from rlgraph.components.papers.impala.impala_networks import LargeIMPALANetwork
from rlgraph.components.explorations import Exploration
from rlgraph.environments import Environment
from rlgraph.spaces import *
from rlgraph.utils.ops import DataOpTuple
from rlgraph.tests.component_test import ComponentTest
from rlgraph.tests.test_util import recursive_assert_almost_equal
from rlgraph.utils import root_logger


class TestIMPALAAgentFunctionality(unittest.TestCase):
    """
    Tests the LargeIMPALANetwork functionality and IMPALAAgent assembly on the RandomEnv.
    For details on the IMPALA algorithm, see [1]:

    [1] IMPALA: Scalable Distributed Deep-RL with Importance Weighted Actor-Learner Architectures - Espeholt, Soyer,
        Munos et al. - 2018 (https://arxiv.org/abs/1802.01561)
    """
    root_logger.setLevel(level=logging.INFO)

    # Use the exact same Spaces as in the IMPALA paper.
    action_space = IntBox(9, add_batch_rank=True, add_time_rank=True, time_major=True)
    action_probs_space = FloatBox(shape=(9,), add_batch_rank=True)
    input_space = Dict(
        RGB_INTERLEAVED=FloatBox(shape=(96, 72, 3)),
        INSTR=TextBox(),
        previous_action=FloatBox(shape=(9,)),
        previous_reward=FloatBox(shape=(1,)),  # add the extra rank for proper concatenating with the other inputs.
        add_batch_rank=True,
        add_time_rank=True,
        time_major=False
    )
    internal_states_space = Tuple(FloatBox(shape=(256,)), FloatBox(shape=(256,)), add_batch_rank=True)
    cluster_spec = dict(learner=["localhost:22222"], actor=["localhost:22223"])

    def test_large_impala_network_without_agent(self):
        """
        Creates a large IMPALA architecture network and runs an input sample through it.
        """
        # Create the network (with a small time-step value for this test).
        large_impala_architecture = LargeIMPALANetwork()
        test = ComponentTest(
            large_impala_architecture, input_spaces=dict(input_dict=self.input_space)
        )

        # Send a 2x3 sample through the network (2=sequence-length (time-rank), 3=batch-size).
        sample_input = self.input_space.sample(size=(2, 3))
        expected = None
        ret = test.test(("apply", sample_input), expected_outputs=expected)
        # Check shape of outputs.
        self.assertEquals(ret[0].shape, (2, 3, 256))
        # Check shapes of current internal_states (c and h).
        self.assertEquals(ret[1][0].shape, (3, 256))
        self.assertEquals(ret[1][1].shape, (3, 256))

    def test_large_impala_policy_without_agent(self):
        """
        Creates a large IMPALA architecture network inside a policy and runs a few input samples through it.
        """
        # Create the network.
        large_impala_architecture = LargeIMPALANetwork()
        # IMPALA uses a baseline action adapter (v-trace off-policy PG with baseline value function).
        policy = Policy(large_impala_architecture, action_space=self.action_space,
                        action_adapter_spec=dict(type="baseline_action_adapter"))
        test = ComponentTest(
            policy, input_spaces=dict(nn_input=self.input_space, internal_states=self.internal_states_space),
            action_space=self.action_space
        )

        # Send a 1x1 sample through the network (1=sequence-length (time-rank), 1=batch-size).
        nn_input = self.input_space.sample(size=(1, 1))
        initial_internal_states = self.internal_states_space.zeros(size=1)
        expected = None
        actions, last_internal_states = test.test(
            ("get_action", [nn_input, initial_internal_states]), expected_outputs=expected
        )
        print("First action: {}".format(actions))
        self.assertEquals(actions.shape, (1, 1))
        self.assertEquals(last_internal_states[0].shape, (1, 256))
        self.assertEquals(last_internal_states[1].shape, (1, 256))

        # Send another 1x1 sample through the network using the previous internal-state.
        next_nn_input = self.input_space.sample(size=(1, 1))
        expected = None
        actions, last_internal_states = test.test(("get_action", [next_nn_input, last_internal_states]),
                                                  expected_outputs=expected)
        print("Second action: {}".format(actions))
        self.assertEquals(actions.shape, (1, 1))
        self.assertEquals(last_internal_states[0].shape, (1, 256))
        self.assertEquals(last_internal_states[1].shape, (1, 256))

        # Send time x batch states through the network to simulate agent-type=learner behavior.
        next_nn_input = self.input_space.sample(size=(1, 6))  # batch=1, time-steps=6 (must match last-internal-states)
        expected = None
        actions, last_internal_states = test.test(("get_action", [next_nn_input, last_internal_states]),
                                                  expected_outputs=expected)
        print("Actions 3 to 8: {}".format(actions))
        self.assertEquals(actions.shape, (1, 6))
        self.assertEquals(last_internal_states[0].shape, (1, 256))
        self.assertEquals(last_internal_states[1].shape, (1, 256))

    def test_large_impala_actor_component_without_agent(self):
        """
        Creates a large IMPALA architecture network inside a policy inside an actor component and runs a few input
        samples through it.
        """
        batch_size = 4

        # Use IMPALA paper's preprocessor of division by 255 (only for the Image).
        preprocessor_spec_for_actor_component = dict(
            type="dict-preprocessor-stack",
            preprocessors=dict(
                RGB_INTERLEAVED=[dict(type="divide", divisor=255)]
            )
        )
        # IMPALA uses a baseline action adapter (v-trace off-policy PG with baseline value function).
        policy = Policy(LargeIMPALANetwork(), action_space=self.action_space,
                        action_adapter_spec=dict(type="baseline_action_adapter"))
        exploration = Exploration(epsilon_spec=dict(decay_spec=dict(
            type="linear_decay", from_=1.0, to_=0.1, start_timestep=0, num_timesteps=100)
        ))
        actor_component = ActorComponent(preprocessor_spec_for_actor_component, policy, exploration)

        test = ComponentTest(
            actor_component, input_spaces=dict(
                states=self.input_space,
                internal_states=self.internal_states_space
            ),
            action_space=self.action_space
        )

        # Send a sample through the network (sequence-length (time-rank) x batch-size).
        nn_dict_input = self.input_space.sample(size=(batch_size, 1))
        initial_internal_states = self.internal_states_space.zeros(size=batch_size)
        expected = None
        preprocessed_states, actions, last_internal_states = test.test(
            ("get_preprocessed_state_and_action", [nn_dict_input, initial_internal_states]), expected_outputs=expected
        )
        print("First action: {}".format(actions))
        self.assertEquals(actions.shape, (batch_size, 1))
        self.assertEquals(last_internal_states[0].shape, (batch_size, 256))
        self.assertEquals(last_internal_states[1].shape, (batch_size, 256))
        # Check preprocessed state (all the same except 'image' channel).
        recursive_assert_almost_equal(
            preprocessed_states, dict(
                RGB_INTERLEAVED=nn_dict_input["RGB_INTERLEAVED"] / 255,
                INSTR=nn_dict_input["INSTR"],
                previous_action=nn_dict_input["previous_action"],
                previous_reward=nn_dict_input["previous_reward"],
            )
        )

        # Send another 1x1 sample through the network using the previous internal-state.
        next_nn_input = self.input_space.sample(size=(batch_size, 1))
        expected = None
        preprocessed_states, actions, last_internal_states = test.test(
            ("get_preprocessed_state_and_action", [next_nn_input, last_internal_states]), expected_outputs=expected
        )
        print("Second action: {}".format(actions))
        self.assertEquals(actions.shape, (batch_size, 1))
        self.assertEquals(last_internal_states[0].shape, (batch_size, 256))
        self.assertEquals(last_internal_states[1].shape, (batch_size, 256))
        # Check preprocessed state (all the same except 'image' channel, which gets divided by 255).
        recursive_assert_almost_equal(
            preprocessed_states, dict(
                RGB_INTERLEAVED=next_nn_input["RGB_INTERLEAVED"] / 255,
                INSTR=next_nn_input["INSTR"],
                previous_action=next_nn_input["previous_action"],
                previous_reward=next_nn_input["previous_reward"],
            )
        )

        # Send time x batch states through the network to simulate agent-type=learner behavior.
        # time-steps=20, batch=1 (must match last-internal-states)
        next_nn_input = self.input_space.sample(size=(batch_size, 20))
        expected = None
        preprocessed_states, actions, last_internal_states = test.test(
            ("get_preprocessed_state_and_action", [next_nn_input, last_internal_states]), expected_outputs=expected
        )
        print("Actions 3 to 22: {}".format(actions))
        self.assertEquals(actions.shape, (batch_size, 20))
        self.assertEquals(last_internal_states[0].shape, (batch_size, 256))
        self.assertEquals(last_internal_states[1].shape, (batch_size, 256))
        # Check preprocessed state (all the same except 'image' channel).
        recursive_assert_almost_equal(
            preprocessed_states, dict(
                RGB_INTERLEAVED=next_nn_input["RGB_INTERLEAVED"] / 255,
                INSTR=next_nn_input["INSTR"],
                previous_action=next_nn_input["previous_action"],
                previous_reward=next_nn_input["previous_reward"],
            )
        )

    def test_environment_stepper_component_with_large_impala_architecture(self):
        env_spec = dict(
            type="deepmind_lab", level_id="seekavoid_arena_01", observations=["RGB_INTERLEAVED", "INSTR"],
            frameskip=4
        )
        dummy_env = Environment.from_spec(env_spec)
        state_space = dummy_env.state_space
        action_space = dummy_env.action_space
        actor_component = ActorComponent(
            # Preprocessor spec (only for image and prev-action channel).
            dict(
                type="dict-preprocessor-stack",
                preprocessors=dict(
                    ## The images from the env  are divided by 255.
                    #RGB_INTERLEAVED=[dict(type="divide", divisor=255)],
                    # The prev. action/reward from the env must be flattened/bumped-up-to-(1,).
                    previous_action=[dict(type="reshape", flatten=True, flatten_categories=action_space.num_categories)],
                    previous_reward=[dict(type="reshape", new_shape=(1,)), dict(type="convert_type", to_dtype="float32")],
                )
            ),
            # Policy spec.
            dict(neural_network=LargeIMPALANetwork(), action_space=action_space),
            # Exploration spec.
            Exploration(epsilon_spec=dict(decay_spec=dict(
                type="linear_decay", from_=1.0, to_=0.1, start_timestep=0, num_timesteps=100)
            ))
        )
        environment_stepper = EnvironmentStepper(
            environment_spec=env_spec,
            actor_component_spec=actor_component,
            state_space=state_space,
            reward_space="float32",
            internal_states_space=self.internal_states_space,
            num_steps=100,
            # Add both prev-action and -reward into the state sent through the network.
            add_previous_action=True,
            add_previous_reward=True,
            add_action_probs=True,
            action_probs_space=self.action_probs_space
        )

        test = ComponentTest(
            component=environment_stepper,
            action_space=action_space,
        )
        # Reset the stepper.
        test.test("reset")

        # Step n times through the Env and collect results.
        # 1st return value is the step-op (None), 2nd return value is the tuple of items (3 steps each), with each
        # step containing: Preprocessed state, actions, rewards, episode returns, terminals, (raw) next-states.
        time_start = time.perf_counter()
        steps = 10
        for _ in range(steps):
            out = test.test("step")
        time_total = time.perf_counter() - time_start
        print("Done running {}x{} steps in Deepmind Lab env using IMPALA network in {}sec ({} actions/sec).".format(
            steps, environment_stepper.num_steps, time_total , environment_stepper.num_steps * steps / time_total)
        )

        # Check types of outputs.
        self.assertTrue(isinstance(out, DataOpTuple))  # the step results as a tuple (see below)

        # Check types of single data.
        self.assertTrue(out[0]["INSTR"].dtype == np.object)
        self.assertTrue(out[0]["RGB_INTERLEAVED"].dtype == np.float32)
        self.assertTrue(out[0]["RGB_INTERLEAVED"].min() >= 0.0)  # make sure we have pixels / 255
        self.assertTrue(out[0]["RGB_INTERLEAVED"].max() <= 1.0)
        self.assertTrue(out[1].dtype == np.int32)  # actions
        self.assertTrue(out[2].dtype == np.float32)  # rewards
        self.assertTrue(out[3].dtype == np.float32)  # episode return
        self.assertTrue(out[4].dtype == np.bool_)  # next-state is terminal?
        self.assertTrue(out[5]["INSTR"].dtype == np.object)  # next state (raw, not preprocessed)
        self.assertTrue(out[5]["RGB_INTERLEAVED"].dtype == np.uint8)  # next state (raw, not preprocessed)
        self.assertTrue(out[5]["RGB_INTERLEAVED"].min() >= 0)  # make sure we have pixels
        self.assertTrue(out[5]["RGB_INTERLEAVED"].max() <= 255)
        # action probs (test whether sum to one).
        self.assertTrue(out[6].dtype == np.float32)
        self.assertTrue(out[6].min() >= 0.0)
        self.assertTrue(out[6].max() <= 1.0)
        recursive_assert_almost_equal(out[6].sum(axis=-1, keepdims=False),
                                      np.ones(shape=(environment_stepper.num_steps,)), decimals=4)
        # internal states (c- and h-state)
        self.assertTrue(out[7][0].dtype == np.float32)
        self.assertTrue(out[7][1].dtype == np.float32)
        self.assertTrue(out[7][0].shape == (environment_stepper.num_steps, 256))
        self.assertTrue(out[7][1].shape == (environment_stepper.num_steps, 256))

        # Check whether episode returns match single rewards (including terminal signals).
        episode_returns = 0.0
        for i in range(environment_stepper.num_steps):
            episode_returns += out[2][i]
            self.assertAlmostEqual(episode_returns, out[3][i])
            # Terminal: Reset for next step.
            if out[4][i] is np.bool_(True):
                episode_returns = 0.0

        test.terminate()

<<<<<<< HEAD
    def test_isolated_impala_learner_agent_functionality(self):
        """
        Creates a IMPALAAgent (learner), inserts some dummy records and "learns" from them.
        """
        agent_config = config_from_path("configs/impala_agent_for_deepmind_lab_env.json")
        environment_spec = dict(
            type="deepmind-lab", level_id="lt_hallway_slope", observations=["RGB_INTERLEAVED", "INSTR"], frameskip=4
        )
        env = DeepmindLabEnv.from_spec(environment_spec)

        agent = IMPALAAgent.from_spec(
            agent_config,
            type="learner",
            architecture="small",
            environment_spec=environment_spec,
            state_space=env.state_space,
            action_space=env.action_space,
            # TODO: automate this (by lookup from NN).
            internal_states_space=IMPALAAgent.standard_internal_states_space,
        )
        agent.call_api_method("insert_dummy_records")
        agent.call_api_method("update_from_memory")

    def test_impala_actor_plus_learner_agent_functionality_actor_part(self):
        """
        Creates two IMPALAAgents (actor and learner) and runs it for a few steps in a DeepMindLab Env to test
        communication between the two processes.
        """
        agent_config = config_from_path("configs/impala_agent_for_deepmind_lab_env.json")
        environment_spec = dict(
            type="deepmind-lab", level_id="lt_hallway_slope", observations=["RGB_INTERLEAVED", "INSTR"], frameskip=4
        )
        env = DeepmindLabEnv.from_spec(environment_spec)

        agent = IMPALAAgent.from_spec(
            agent_config,
            type="actor",
            architecture="large",
            environment_spec=environment_spec,
            state_space=env.state_space,
            action_space=env.action_space,
            # TODO: automate this (by lookup from NN).
            internal_states_space=IMPALAAgent.standard_internal_states_space,
            # Setup distributed tf.
            execution_spec=dict(
                mode="distributed",
                distributed_spec=dict(job="actor", task_index=0, cluster_spec=self.cluster_spec)
            )
        )
        print("IMPALA actor compiled.")
        worker = IMPALAWorker(agent=agent)
        # Run a few steps to produce data and start filling up the FIFO.
        out = worker.execute_timesteps(80)
        print("IMPALA actor produced some data:\n{}".format(out))
        agent.terminate()

    def test_impala_actor_plus_learner_agent_functionality_both_agent_types(self):
        agent_config = config_from_path("configs/impala_agent_for_deepmind_lab_env.json")
        environment_spec = dict(
            type="deepmind-lab", level_id="lt_hallway_slope", observations=["RGB_INTERLEAVED", "INSTR"], frameskip=4
=======
    def test_to_find_out_what_breaks_specifiable_server_start_via_thread_pools(self):
        env_spec = dict(
            type="deepmind_lab", level_id="seekavoid_arena_01", observations=["RGB_INTERLEAVED", "INSTR"],
            frameskip=4
        )
        dummy_env = Environment.from_spec(env_spec)
        state_space = dummy_env.state_space
        action_space = dummy_env.action_space
        actor_component = ActorComponent(
            # Preprocessor spec (only for image and prev-action channel).
            dict(
                type="dict-preprocessor-stack",
                preprocessors=dict(
                    # The images from the env  are divided by 255.
                    RGB_INTERLEAVED=[dict(type="divide", divisor=255)],
                    # The prev. action/reward from the env must be flattened/bumped-up-to-(1,).
                    previous_action=[dict(type="reshape", flatten=True, flatten_categories=action_space.num_categories)],
                    previous_reward=[dict(type="reshape", new_shape=(1,)), dict(type="convert_type", to_dtype="float32")],
                )
            ),
            # Policy spec.
            dict(neural_network=LargeIMPALANetwork(), action_space=action_space),
            # Exploration spec.
            Exploration(epsilon_spec=dict(decay_spec=dict(
                type="linear_decay", from_=1.0, to_=0.1, start_timestep=0, num_timesteps=100)
            ))
        )
        environment_stepper = EnvironmentStepper(
            environment_spec=env_spec,
            actor_component_spec=actor_component,
            state_space=state_space,
            reward_space="float32",
            internal_states_space=self.internal_states_space,
            num_steps=100,
            # Add both prev-action and -reward into the state sent through the network.
            add_previous_action=True,
            add_previous_reward=True,
            add_action_probs=True,
            action_probs_space=self.action_probs_space
        )

        test = ComponentTest(
            component=environment_stepper,
            action_space=action_space,
>>>>>>> 0b613b5b
        )
        # Reset the stepper.
        test.test("reset")

    #def test_isolated_impala_learner_agent_functionality(self):
    #    """
    #    Creates a IMPALAAgent (learner), inserts some dummy records and "learns" from them.
    #    """
    #    agent_config = config_from_path("configs/impala_agent_for_deepmind_lab_env.json")
    #    environment_spec = dict(
    #        type="deepmind-lab", level_id="lt_hallway_slope", observations=["RGB_INTERLEAVED", "INSTR"], frameskip=4
    #    )
    #    env = DeepmindLabEnv.from_spec(environment_spec)

    #    agent = IMPALAAgent.from_spec(
    #        agent_config,
    #        type="learner",
    #        architecture="small",
    #        environment_spec=environment_spec,
    #        state_space=env.state_space,
    #        action_space=env.action_space,
    #        # TODO: automate this (by lookup from NN).
    #        internal_states_space=IMPALAAgent.standard_internal_states_space,
    #    )
    #    agent.call_api_method("insert_dummy_records")
    #    agent.call_api_method("update_from_memory")<|MERGE_RESOLUTION|>--- conflicted
+++ resolved
@@ -317,68 +317,6 @@
 
         test.terminate()
 
-<<<<<<< HEAD
-    def test_isolated_impala_learner_agent_functionality(self):
-        """
-        Creates a IMPALAAgent (learner), inserts some dummy records and "learns" from them.
-        """
-        agent_config = config_from_path("configs/impala_agent_for_deepmind_lab_env.json")
-        environment_spec = dict(
-            type="deepmind-lab", level_id="lt_hallway_slope", observations=["RGB_INTERLEAVED", "INSTR"], frameskip=4
-        )
-        env = DeepmindLabEnv.from_spec(environment_spec)
-
-        agent = IMPALAAgent.from_spec(
-            agent_config,
-            type="learner",
-            architecture="small",
-            environment_spec=environment_spec,
-            state_space=env.state_space,
-            action_space=env.action_space,
-            # TODO: automate this (by lookup from NN).
-            internal_states_space=IMPALAAgent.standard_internal_states_space,
-        )
-        agent.call_api_method("insert_dummy_records")
-        agent.call_api_method("update_from_memory")
-
-    def test_impala_actor_plus_learner_agent_functionality_actor_part(self):
-        """
-        Creates two IMPALAAgents (actor and learner) and runs it for a few steps in a DeepMindLab Env to test
-        communication between the two processes.
-        """
-        agent_config = config_from_path("configs/impala_agent_for_deepmind_lab_env.json")
-        environment_spec = dict(
-            type="deepmind-lab", level_id="lt_hallway_slope", observations=["RGB_INTERLEAVED", "INSTR"], frameskip=4
-        )
-        env = DeepmindLabEnv.from_spec(environment_spec)
-
-        agent = IMPALAAgent.from_spec(
-            agent_config,
-            type="actor",
-            architecture="large",
-            environment_spec=environment_spec,
-            state_space=env.state_space,
-            action_space=env.action_space,
-            # TODO: automate this (by lookup from NN).
-            internal_states_space=IMPALAAgent.standard_internal_states_space,
-            # Setup distributed tf.
-            execution_spec=dict(
-                mode="distributed",
-                distributed_spec=dict(job="actor", task_index=0, cluster_spec=self.cluster_spec)
-            )
-        )
-        print("IMPALA actor compiled.")
-        worker = IMPALAWorker(agent=agent)
-        # Run a few steps to produce data and start filling up the FIFO.
-        out = worker.execute_timesteps(80)
-        print("IMPALA actor produced some data:\n{}".format(out))
-        agent.terminate()
-
-    def test_impala_actor_plus_learner_agent_functionality_both_agent_types(self):
-        agent_config = config_from_path("configs/impala_agent_for_deepmind_lab_env.json")
-        environment_spec = dict(
-            type="deepmind-lab", level_id="lt_hallway_slope", observations=["RGB_INTERLEAVED", "INSTR"], frameskip=4
-=======
     def test_to_find_out_what_breaks_specifiable_server_start_via_thread_pools(self):
         env_spec = dict(
             type="deepmind_lab", level_id="seekavoid_arena_01", observations=["RGB_INTERLEAVED", "INSTR"],
@@ -423,7 +361,6 @@
         test = ComponentTest(
             component=environment_stepper,
             action_space=action_space,
->>>>>>> 0b613b5b
         )
         # Reset the stepper.
         test.test("reset")
