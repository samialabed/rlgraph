--- conflicted
+++ resolved
@@ -35,11 +35,6 @@
     Tests whether the DQNAgent can learn in simple environments.
     """
     root_logger.setLevel(level=logging.INFO)
-<<<<<<< HEAD
-=======
-    grid_world_2x2_preprocessing_spec = [dict(type="reshape", flatten=True, flatten_categories=4)]
-    grid_world_4x4_preprocessing_spec = [dict(type="reshape", flatten=True, flatten_categories=16)]
->>>>>>> d8ad7601
     # Preprocessed state spaces.
     grid_world_2x2_flattened_state_space = FloatBox(shape=(4,), add_batch_rank=True)
     grid_world_4x4_flattened_state_space = FloatBox(shape=(16,), add_batch_rank=True)
@@ -69,11 +64,7 @@
         worker = SingleThreadedWorker(
             env_spec=lambda: GridWorld("2x2"),
             agent=agent,
-<<<<<<< HEAD
             preprocessing_spec=preprocessing_spec,
-=======
-            preprocessing_spec=self.grid_world_2x2_preprocessing_spec,
->>>>>>> d8ad7601
             worker_executes_preprocessing=True
         )
         results = worker.execute_timesteps(time_steps, use_exploration=True)
@@ -122,11 +113,7 @@
         worker = SingleThreadedWorker(
             env_spec=lambda: GridWorld.from_spec(env_spec),
             agent=agent,
-<<<<<<< HEAD
             preprocessing_spec=preprocessing_spec,
-=======
-            preprocessing_spec=self.grid_world_2x2_preprocessing_spec,
->>>>>>> d8ad7601
             worker_executes_preprocessing=True
         )
         results = worker.execute_timesteps(time_steps, use_exploration=True)
@@ -231,11 +218,7 @@
         worker = SingleThreadedWorker(
             env_spec=lambda: GridWorld("4x4"),
             agent=agent,
-<<<<<<< HEAD
             preprocessing_spec=preprocessing_spec,
-=======
-            preprocessing_spec=self.grid_world_4x4_preprocessing_spec,
->>>>>>> d8ad7601
             worker_executes_preprocessing=True
         )
         results = worker.execute_timesteps(time_steps, use_exploration=True)
@@ -324,15 +307,9 @@
             dueling_q=True,
             state_space=dummy_env.state_space,
             action_space=dummy_env.action_space,
-<<<<<<< HEAD
             observe_spec=dict(buffer_size=200),
             execution_spec=dict(seed=15),
             update_spec=dict(update_interval=4, batch_size=24, sync_interval=64),
-=======
-            observe_spec=dict(buffer_size=128),
-            execution_spec=dict(seed=156),
-            update_spec=dict(update_interval=4, batch_size=64, sync_interval=16),
->>>>>>> d8ad7601
             optimizer_spec=dict(type="adam", learning_rate=0.05),
             store_last_q_table=True
         )
