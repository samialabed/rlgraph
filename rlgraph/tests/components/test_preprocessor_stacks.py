# Copyright 2018 The RLgraph authors. All Rights Reserved.
#
# Licensed under the Apache License, Version 2.0 (the "License");
# you may not use this file except in compliance with the License.
# You may obtain a copy of the License at
#
#     http://www.apache.org/licenses/LICENSE-2.0
#
# Unless required by applicable law or agreed to in writing, software
# distributed under the License is distributed on an "AS IS" BASIS,
# WITHOUT WARRANTIES OR CONDITIONS OF ANY KIND, either express or implied.
# See the License for the specific language governing permissions and
# limitations under the License.
# ==============================================================================

from __future__ import absolute_import
from __future__ import division
from __future__ import print_function

from copy import deepcopy

import numpy as np
from six.moves import xrange as range_
import unittest

<<<<<<< HEAD
from rlgraph.components.layers import GrayScale, Multiply
from rlgraph.components.neural_networks import PreprocessorStack
=======
from rlgraph.agents import ApexAgent, DQNAgent
from rlgraph.components.layers import GrayScale, Multiply, PreprocessorStack
from rlgraph.environments import SequentialVectorEnv
>>>>>>> 46b053d1
from rlgraph.spaces import *
from rlgraph.tests import ComponentTest, recursive_assert_almost_equal
from rlgraph.tests.test_util import agent_config_from_path


class TestPreprocessorStacks(unittest.TestCase):
    """
    Tests preprocessor stacks using different backends.
    """

    # TODO: Make tests backend independent so we can use the same tests for everything.
    def test_backend_equivalence(self):
        """
        Tests if Python and TensorFlow backend return the same output
        for a standard DQN-style preprocessing stack.
        """
        env_spec = dict(
            type="openai",
            gym_env="Pong-v0",
            frameskip=4,
            max_num_noops=30,
            random_start=True,
            episodic_life=True
        )
        env = SequentialVectorEnv(num_envs=1, env_spec=env_spec, num_background_envs=2)
        in_space = env.state_space

        agent_config = agent_config_from_path("../configs/dqn_agent_for_pong.json")
        preprocessing_spec = deepcopy(agent_config["preprocessing_spec"])

        # Set up python preprocessor.
        scopes = [preprocessor["scope"] for preprocessor in preprocessing_spec]
        # Set backend to python.
        for spec in preprocessing_spec:
            spec["backend"] = "python"
        python_processor = PreprocessorStack(*preprocessing_spec, backend="python")
        for sub_comp_scope in scopes:
            python_processor.sub_components[sub_comp_scope].create_variables(input_spaces=dict(
                apply=[in_space]
            ), action_space=None)
        python_processor.reset()

        # To have the use case we considered so far, use agent interface for TF backend.
        agent_config.pop("type")
        agent = DQNAgent(state_space=env.state_space, action_space=env.action_space, **agent_config)

        # Generate a few states from random set points. Test if preprocessed states are almost equal
        states = np.asarray(env.reset_all())
        actions, agent_preprocessed_states = agent.get_action(
            states=states, use_exploration=False, extra_returns="preprocessed_states")
        python_preprocessed_states = python_processor.preprocess(states)

        print("Asserting (almost) equal values:")
        for tf_state, python_state in zip(agent_preprocessed_states, python_preprocessed_states):
            recursive_assert_almost_equal(tf_state, python_state, decimals=4)

    def test_batched_backend_equivalence(self):
        """
        Tests if Python and TensorFlow backend return the same output
        for a standard DQN-style preprocessing stack.
        """
        env_spec = dict(
            type="openai",
            gym_env="Pong-v0",
            frameskip=4,
            max_num_noops=30,
            random_start=True,
            episodic_life=True
        )
        # Test with batching because we assume vector environments to be the normal case going forward.
        env = SequentialVectorEnv(num_envs=4, env_spec=env_spec, num_background_envs=2)
        in_space = env.state_space

        agent_config = agent_config_from_path("../configs/ray_apex_for_pong.json")
        preprocessing_spec = deepcopy(agent_config["preprocessing_spec"])

        # Set up python preprocessor.
        scopes = [preprocessor["scope"] for preprocessor in preprocessing_spec]
        # Set backend to python.
        for spec in preprocessing_spec:
            spec["backend"] = "python"
        python_processor = PreprocessorStack(*preprocessing_spec, backend="python")
        for sub_comp_scope in scopes:
            python_processor.sub_components[sub_comp_scope].create_variables(input_spaces=dict(
                apply=[in_space]
            ), action_space=None)
        python_processor.reset()

        # To have the use case we considered so far, use agent interface for TF backend.
        agent_config.pop("type")
        agent = ApexAgent(state_space=env.state_space, action_space=env.action_space, **agent_config)

        # Generate a few states from random set points. Test if preprocessed states are almost equal
        states = np.asarray(env.reset_all())
        actions, agent_preprocessed_states = agent.get_action(
            states=states, use_exploration=False, extra_returns="preprocessed_states")
        print("TensorFlow preprocessed shape: {}".format(np.asarray(agent_preprocessed_states).shape))
        python_preprocessed_states = python_processor.preprocess(states)
        print("Python preprocessed shape: {}".format(np.asarray(python_preprocessed_states).shape))
        print("Asserting (almost) equal values:")
        for tf_state, python_state in zip(agent_preprocessed_states, python_preprocessed_states):
            flat_tf = np.ndarray.flatten(tf_state)
            flat_python = np.ndarray.flatten(python_state)
            for x, y in zip(flat_tf, flat_python):
                recursive_assert_almost_equal(x, y, decimals=3)

        states, _, _, _ = env.step(actions)
        actions, agent_preprocessed_states = agent.get_action(
            states=states, use_exploration=False, extra_returns="preprocessed_states")
        print("TensorFlow preprocessed shape: {}".format(np.asarray(agent_preprocessed_states).shape))
        python_preprocessed_states = python_processor.preprocess(states)
        print("Python preprocessed shape: {}".format(np.asarray(python_preprocessed_states).shape))
        print("Asserting (almost) equal values:")
        recursive_assert_almost_equal(agent_preprocessed_states, python_preprocessed_states, decimals=3)

    def test_simple_preprocessor_stack_with_one_preprocess_layer(self):
        stack = PreprocessorStack(dict(type="multiply", factor=0.5))

        test = ComponentTest(component=stack, input_spaces=dict(preprocess=float))

        test.test("reset")
        test.test(("preprocess", 2.0), expected_outputs=1.0)

    # TODO: Make it irrelevent whether we test a python or a tf Component (API and handling should be 100% identical)
    def test_simple_python_preprocessor_stack(self):
        """
        Tests a pure python preprocessor stack.
        """
        space = FloatBox(shape=(2,), add_batch_rank=True)
        # python PreprocessorStack
        multiply = dict(type="multiply", factor=0.5, scope="m")
        divide = dict(type="divide", divisor=0.5, scope="d")
        stack = PreprocessorStack(multiply, divide, backend="python")
        for sub_comp_scope in ["m", "d"]:
            stack.sub_components[sub_comp_scope].create_variables(input_spaces=dict(inputs=space))

        #test = ComponentTest(component=stack, input_spaces=dict(preprocess=float))

        for _ in range_(3):
            # Call fake API-method directly (ok for PreprocessorStack).
            stack.reset()
            input_ = np.asarray([[1.0], [2.0], [3.0], [4.0]])
            out = stack.preprocess(input_)
            recursive_assert_almost_equal(out, input_)

            input_ = space.sample()
            out = stack.preprocess(input_)
            recursive_assert_almost_equal(out, input_)

    def test_preprocessor_from_list_spec(self):
        space = FloatBox(shape=(2,))
        stack = PreprocessorStack.from_spec([
            dict(type="grayscale", keep_rank=False, weights=(0.5, 0.5)),
            dict(type="divide", divisor=2),
        ])
        test = ComponentTest(component=stack, input_spaces=dict(preprocess=space))

        # Run the test.
        input_ = np.array([3.0, 5.0])
        expected = np.array(2.0)
        test.test("reset")
        test.test(("preprocess", input_), expected_outputs=expected)

    def test_two_preprocessors_in_a_preprocessor_stack(self):
        space = Dict(
            a=FloatBox(shape=(1, 2)),
            b=FloatBox(shape=(2, 2, 2)),
            c=Tuple(FloatBox(shape=(2,)), Dict(ca=FloatBox(shape=(3, 3, 2))))
        )

        # Construct the Component to test (PreprocessorStack).
        scale = Multiply(factor=2)
        gray = GrayScale(weights=(0.5, 0.5), keep_rank=False)
        stack = PreprocessorStack(scale, gray)
        test = ComponentTest(component=stack, input_spaces=dict(preprocess=space))

        input_ = dict(
            a=np.array([[3.0, 5.0]]),
            b=np.array([[[2.0, 4.0], [2.0, 4.0]], [[2.0, 4.0], [2.0, 4.0]]]),
            c=(np.array([10.0, 20.0]), dict(ca=np.array([[[1.0, 2.0],[1.0, 2.0],[1.0, 2.0]],
                                                         [[1.0, 2.0],[1.0, 2.0],[1.0, 2.0]],
                                                         [[1.0, 2.0],[1.0, 2.0],[1.0, 2.0]]])))
        )
        expected = dict(
            a=np.array([8.0]),
            b=np.array([[6.0, 6.0], [6.0, 6.0]]),
            c=(30.0, dict(ca=np.array([[3.0, 3.0, 3.0],
                                       [3.0, 3.0, 3.0],
                                       [3.0, 3.0, 3.0]])))
        )
        test.test("reset")
        test.test(("preprocess", input_), expected_outputs=expected)<|MERGE_RESOLUTION|>--- conflicted
+++ resolved
@@ -18,19 +18,14 @@
 from __future__ import print_function
 
 from copy import deepcopy
-
 import numpy as np
 from six.moves import xrange as range_
 import unittest
 
-<<<<<<< HEAD
+from rlgraph.agents import ApexAgent, DQNAgent
 from rlgraph.components.layers import GrayScale, Multiply
 from rlgraph.components.neural_networks import PreprocessorStack
-=======
-from rlgraph.agents import ApexAgent, DQNAgent
-from rlgraph.components.layers import GrayScale, Multiply, PreprocessorStack
 from rlgraph.environments import SequentialVectorEnv
->>>>>>> 46b053d1
 from rlgraph.spaces import *
 from rlgraph.tests import ComponentTest, recursive_assert_almost_equal
 from rlgraph.tests.test_util import agent_config_from_path
